--- conflicted
+++ resolved
@@ -246,10 +246,6 @@
 </ul>
 </li>
 <li class="toctree-l3 has-children"><a class="reference internal" href="../../../api/mdhelper.fit.exponential.html">exponential</a><input class="toctree-checkbox" id="toctree-checkbox-17" name="toctree-checkbox-17" role="switch" type="checkbox"/><label for="toctree-checkbox-17"><div class="visually-hidden">Toggle navigation of exponential</div><i class="icon"><svg><use href="#svg-arrow-right"></use></svg></i></label><ul>
-<<<<<<< HEAD
-<li class="toctree-l4"><a class="reference internal" href="../../../api/mdhelper.fit.exponential.biexp.html">biexp</a></li>
-=======
->>>>>>> 87e96512
 <li class="toctree-l4"><a class="reference internal" href="../../../api/mdhelper.fit.exponential.exp.html">exp</a></li>
 <li class="toctree-l4"><a class="reference internal" href="../../../api/mdhelper.fit.exponential.exp1.html">exp1</a></li>
 <li class="toctree-l4"><a class="reference internal" href="../../../api/mdhelper.fit.exponential.exp2.html">exp2</a></li>
@@ -419,15 +415,10 @@
 <div class="viewcode-block" id="relative_permittivity">
 <a class="viewcode-back" href="../../../api/mdhelper.analysis.electrostatics.relative_permittivity.html#mdhelper.analysis.electrostatics.relative_permittivity">[docs]</a>
 <span class="k">def</span> <span class="nf">relative_permittivity</span><span class="p">(</span>
-<<<<<<< HEAD
-        <span class="n">M</span><span class="p">:</span> <span class="n">np</span><span class="o">.</span><span class="n">ndarray</span><span class="p">[</span><span class="nb">float</span><span class="p">],</span> <span class="n">temp</span><span class="p">:</span> <span class="nb">float</span><span class="p">,</span> <span class="n">volume</span><span class="p">:</span> <span class="nb">float</span><span class="p">,</span> <span class="o">*</span><span class="p">,</span> 
-        <span class="n">reduced</span><span class="p">:</span> <span class="nb">bool</span> <span class="o">=</span> <span class="kc">False</span><span class="p">)</span> <span class="o">-&gt;</span> <span class="nb">float</span><span class="p">:</span>
-=======
         <span class="n">M</span><span class="p">:</span> <span class="n">Union</span><span class="p">[</span><span class="n">np</span><span class="o">.</span><span class="n">ndarray</span><span class="p">[</span><span class="nb">float</span><span class="p">],</span> <span class="s2">&quot;unit.Quantity&quot;</span><span class="p">,</span> <span class="n">Q_</span><span class="p">],</span>
         <span class="n">temp</span><span class="p">:</span> <span class="n">Union</span><span class="p">[</span><span class="nb">float</span><span class="p">,</span> <span class="s2">&quot;unit.Quantity&quot;</span><span class="p">,</span> <span class="n">Q_</span><span class="p">],</span> 
         <span class="n">volume</span><span class="p">:</span> <span class="n">Union</span><span class="p">[</span><span class="nb">float</span><span class="p">,</span> <span class="s2">&quot;unit.Quantity&quot;</span><span class="p">,</span> <span class="n">Q_</span><span class="p">],</span> <span class="o">*</span><span class="p">,</span> <span class="n">reduced</span><span class="p">:</span> <span class="nb">bool</span> <span class="o">=</span> <span class="kc">False</span>
     <span class="p">)</span> <span class="o">-&gt;</span> <span class="nb">float</span><span class="p">:</span>
->>>>>>> 87e96512
 
 <span class="w">    </span><span class="sa">r</span><span class="sd">&quot;&quot;&quot;</span>
 <span class="sd">    Computes the relative permittivity (or static dielectric constant)</span>
@@ -439,16 +430,6 @@
 
 <span class="sd">    .. math::</span>
 
-<<<<<<< HEAD
-<span class="sd">       \varepsilon_\mathrm{r}=1+\frac{\overline{\langle\mathbf{M}^2\rangle</span>
-<span class="sd">       -\langle\mathbf{M}\rangle^2}}{3\varepsilon_0 Vk_\mathrm{B}T}</span>
-
-<span class="sd">    where the angular brackets :math:`\langle\,\cdot\,\rangle` denote </span>
-<span class="sd">    the ensemble average, the overline signifies the spatial average,</span>
-<span class="sd">    :math:`\varepsilon_0` is the vacuum permittivity, </span>
-<span class="sd">    :math:`k_\mathrm{B}` is the Boltzmann constant, and :math:`T` is</span>
-<span class="sd">    the system temperature.</span>
-=======
 <span class="sd">       \varepsilon_\mathrm{r}=1+\frac{\langle |\mathbf{M}|^2\rangle</span>
 <span class="sd">       -|\langle\mathbf{M}\rangle |^2}{3\varepsilon_0 Vk_\mathrm{B}T}</span>
 
@@ -456,7 +437,6 @@
 <span class="sd">    the ensemble average, :math:`\varepsilon_0` is the vacuum </span>
 <span class="sd">    permittivity, :math:`k_\mathrm{B}` is the Boltzmann constant, and</span>
 <span class="sd">    :math:`T` is the system temperature.</span>
->>>>>>> 87e96512
 
 <span class="sd">    .. note::</span>
 
@@ -466,16 +446,6 @@
 
 <span class="sd">    Parameters</span>
 <span class="sd">    ----------</span>
-<<<<<<< HEAD
-<span class="sd">    M : array-like</span>
-<span class="sd">        Instantaneous dipole moments over :math:`N_t` frames.</span>
-
-<span class="sd">        **Shape**: :math:`(N_t,\,3)`.</span>
-
-<span class="sd">        **Reference unit**: :math:`\mathrm{e\cdotÅ}`.</span>
-
-<span class="sd">    temp : `float`</span>
-=======
 <span class="sd">    M : array-like, `openmm.unit.Quantity`, or `pint.Quantity`</span>
 <span class="sd">        Instantaneous dipole moments over :math:`N_t` frames.</span>
 
@@ -484,7 +454,6 @@
 <span class="sd">        **Reference unit**: :math:`\mathrm{e\cdotÅ}`.</span>
 
 <span class="sd">    temp : `float`, `openmm.unit.Quantity`, or `pint.Quantity`</span>
->>>>>>> 87e96512
 <span class="sd">        System temperature :math:`T`.</span>
 
 <span class="sd">        .. note::</span>
@@ -495,22 +464,14 @@
 
 <span class="sd">        **Reference unit**: :math:`\mathrm{K}`.</span>
 
-<<<<<<< HEAD
-<span class="sd">    volume : `float`</span>
-=======
 <span class="sd">    volume : `float`, `openmm.unit.Quantity`, or `pint.Quantity`</span>
->>>>>>> 87e96512
 <span class="sd">        System volume :math:`V`.</span>
 
 <span class="sd">        **Reference unit**: :math:`\mathrm{Å^3}`.</span>
 
 <span class="sd">    reduced : `bool`, keyword-only, default: :code:`False`</span>
-<<<<<<< HEAD
-<span class="sd">        Specifies whether the data is in reduced units.</span>
-=======
 <span class="sd">        Specifies whether the data is in reduced units. Affects `temp` </span>
 <span class="sd">        and `volume`.</span>
->>>>>>> 87e96512
 
 <span class="sd">    Returns</span>
 <span class="sd">    -------</span>
@@ -523,19 +484,6 @@
 <span class="sd">       Simulations of Polar Systems. *Molecular Physics* **1983**, </span>
 <span class="sd">       *50* (4), 841–858. https://doi.org/10.1080/00268978300102721.</span>
 <span class="sd">    &quot;&quot;&quot;</span>
-<<<<<<< HEAD
-    
-    <span class="k">if</span> <span class="n">reduced</span><span class="p">:</span>
-        <span class="k">return</span> <span class="p">(</span><span class="mi">1</span> <span class="o">+</span> <span class="mi">4</span> <span class="o">*</span> <span class="n">np</span><span class="o">.</span><span class="n">pi</span> <span class="o">*</span> <span class="p">(</span><span class="n">M</span> <span class="o">**</span> <span class="mi">2</span> <span class="o">-</span> <span class="n">M</span><span class="o">.</span><span class="n">mean</span><span class="p">(</span><span class="n">axis</span><span class="o">=</span><span class="mi">0</span><span class="p">)</span> <span class="o">**</span> <span class="mi">2</span><span class="p">)</span><span class="o">.</span><span class="n">mean</span><span class="p">()</span>
-                    <span class="o">/</span> <span class="p">(</span><span class="n">volume</span><span class="o">.</span><span class="n">mean</span><span class="p">()</span> <span class="o">*</span> <span class="n">temp</span><span class="p">))</span>
-    <span class="k">else</span><span class="p">:</span>
-        <span class="n">M</span> <span class="o">*=</span> <span class="n">ureg</span><span class="o">.</span><span class="n">elementary_charge</span> <span class="o">*</span> <span class="n">ureg</span><span class="o">.</span><span class="n">angstrom</span>
-        <span class="n">temp</span> <span class="o">*=</span> <span class="n">ureg</span><span class="o">.</span><span class="n">kelvin</span>
-        <span class="n">volume</span> <span class="o">*=</span> <span class="n">ureg</span><span class="o">.</span><span class="n">angstrom</span> <span class="o">**</span> <span class="mi">3</span>
-        <span class="k">return</span> <span class="p">(</span><span class="mi">1</span> <span class="o">+</span> <span class="p">(</span><span class="n">M</span> <span class="o">**</span> <span class="mi">2</span> <span class="o">-</span> <span class="n">M</span><span class="o">.</span><span class="n">mean</span><span class="p">(</span><span class="n">axis</span><span class="o">=</span><span class="mi">0</span><span class="p">)</span> <span class="o">**</span> <span class="mi">2</span><span class="p">)</span><span class="o">.</span><span class="n">mean</span><span class="p">()</span>
-                <span class="o">/</span> <span class="p">(</span><span class="n">ureg</span><span class="o">.</span><span class="n">vacuum_permittivity</span> <span class="o">*</span> <span class="n">volume</span><span class="o">.</span><span class="n">mean</span><span class="p">()</span> 
-                   <span class="o">*</span> <span class="n">ureg</span><span class="o">.</span><span class="n">boltzmann_constant</span> <span class="o">*</span> <span class="n">temp</span><span class="p">))</span><span class="o">.</span><span class="n">magnitude</span></div>
-=======
     
     <span class="k">if</span> <span class="nb">isinstance</span><span class="p">(</span><span class="n">M</span><span class="p">,</span> <span class="p">(</span><span class="nb">int</span><span class="p">,</span> <span class="nb">float</span><span class="p">,</span> <span class="n">np</span><span class="o">.</span><span class="n">ndarray</span><span class="p">)):</span>
         <span class="n">M</span> <span class="o">*=</span> <span class="n">ureg</span><span class="o">.</span><span class="n">elementary_charge</span> <span class="o">*</span> <span class="n">ureg</span><span class="o">.</span><span class="n">angstrom</span>
@@ -573,7 +521,6 @@
         <span class="k">return</span> <span class="p">(</span><span class="mi">1</span> <span class="o">+</span> <span class="p">((</span><span class="n">M</span> <span class="o">**</span> <span class="mi">2</span><span class="p">)</span><span class="o">.</span><span class="n">mean</span><span class="p">(</span><span class="n">axis</span><span class="o">=</span><span class="mi">0</span><span class="p">)</span> <span class="o">-</span> <span class="n">M</span><span class="o">.</span><span class="n">mean</span><span class="p">(</span><span class="n">axis</span><span class="o">=</span><span class="mi">0</span><span class="p">)</span> <span class="o">**</span> <span class="mi">2</span><span class="p">)</span><span class="o">.</span><span class="n">mean</span><span class="p">()</span>
                 <span class="o">/</span> <span class="p">(</span><span class="n">ureg</span><span class="o">.</span><span class="n">vacuum_permittivity</span> <span class="o">*</span> <span class="n">volume</span><span class="o">.</span><span class="n">mean</span><span class="p">()</span> <span class="o">*</span> <span class="n">ureg</span><span class="o">.</span><span class="n">boltzmann_constant</span> 
                    <span class="o">*</span> <span class="n">temp</span><span class="p">))</span><span class="o">.</span><span class="n">magnitude</span></div>
->>>>>>> 87e96512
 
 
 <div class="viewcode-block" id="DipoleMoment">
@@ -582,11 +529,7 @@
 
 <span class="w">    </span><span class="sa">r</span><span class="sd">&quot;&quot;&quot;</span>
 <span class="sd">    A serial implementation to calculate the instantaneous dipole moment</span>
-<<<<<<< HEAD
-<span class="sd">    vectors :math:`\mathbf{M}(t)`.</span>
-=======
 <span class="sd">    vectors :math:`\mathbf{M}`.</span>
->>>>>>> 87e96512
 
 <span class="sd">    For a system with :math:`N` atoms or molecules, the dipole moment is</span>
 <span class="sd">    given by</span>
@@ -604,19 +547,8 @@
 
 <span class="sd">    .. math::</span>
 
-<<<<<<< HEAD
-<span class="sd">       \varepsilon_\mathrm{r}=1+\frac{\overline{\langle\mathbf{M}^2\rangle</span>
-<span class="sd">       -\langle\mathbf{M}\rangle^2}}{3\varepsilon_0 Vk_\mathrm{B}T}</span>
-
-<span class="sd">    where the angular brackets :math:`\langle\,\cdot\,\rangle` denote </span>
-<span class="sd">    the ensemble average, the overline signifies the spatial average,</span>
-<span class="sd">    :math:`\varepsilon_0` is the vacuum permittivity, </span>
-<span class="sd">    :math:`k_\mathrm{B}` is the Boltzmann constant, and :math:`T` is</span>
-<span class="sd">    the system temperature.</span>
-=======
 <span class="sd">       \varepsilon_\mathrm{r}=1+\frac{\langle |\mathbf{M}|^2\rangle</span>
 <span class="sd">       -|\langle\mathbf{M}\rangle |^2}{3\varepsilon_0 Vk_\mathrm{B}T}</span>
->>>>>>> 87e96512
 
 <span class="sd">    Parameters</span>
 <span class="sd">    ----------</span>
@@ -639,36 +571,16 @@
 <span class="sd">        System dimensions. If the </span>
 <span class="sd">        :class:`MDAnalysis.core.universe.Universe` object that the </span>
 <span class="sd">        groups in `groups` belong to does not contain dimensionality </span>
-<<<<<<< HEAD
-<span class="sd">        information, provide it here. Affected by `scales`.</span>
-=======
 <span class="sd">        information, provide it here.</span>
->>>>>>> 87e96512
 
 <span class="sd">        **Shape**: :math:`(3,)`.</span>
 
 <span class="sd">        **Reference unit**: :math:`\mathrm{Å}`.</span>
 
-<<<<<<< HEAD
-<span class="sd">    scales : array-like, keyword-only, optional</span>
-<span class="sd">        Scaling factors for each system dimension. If an `int` is </span>
-<span class="sd">        provided, the same value is used for all axes.</span>
-
-<span class="sd">        **Shape**: :math:`(3,)`.</span>
-
-=======
->>>>>>> 87e96512
 <span class="sd">    average : `bool`, keyword-only, default: :code:`False`</span>
 <span class="sd">        Determines whether the dipole moment vectors and volumes are </span>
 <span class="sd">        time-averaged.</span>
 
-<<<<<<< HEAD
-<span class="sd">    reduced : `bool`, keyword-only, default: :code:`False`</span>
-<span class="sd">        Specifies whether the data is in reduced units. Only affects </span>
-<span class="sd">        :meth:`calculate_relative_permittivity` calls.</span>
-
-=======
->>>>>>> 87e96512
 <span class="sd">    unwrap : `bool`, keyword-only, default: :code:`False`</span>
 <span class="sd">        Determines whether atom positions are unwrapped.</span>
 
@@ -728,12 +640,7 @@
             <span class="bp">self</span><span class="p">,</span> <span class="n">groups</span><span class="p">:</span> <span class="n">Union</span><span class="p">[</span><span class="n">mda</span><span class="o">.</span><span class="n">AtomGroup</span><span class="p">,</span> <span class="nb">tuple</span><span class="p">[</span><span class="n">mda</span><span class="o">.</span><span class="n">AtomGroup</span><span class="p">]],</span> 
             <span class="n">charges</span><span class="p">:</span> <span class="n">Union</span><span class="p">[</span><span class="n">np</span><span class="o">.</span><span class="n">ndarray</span><span class="p">[</span><span class="nb">float</span><span class="p">],</span> <span class="s2">&quot;unit.Quantity&quot;</span><span class="p">,</span> <span class="n">Q_</span><span class="p">]</span> <span class="o">=</span> <span class="kc">None</span><span class="p">,</span>
             <span class="n">dimensions</span><span class="p">:</span> <span class="n">Union</span><span class="p">[</span><span class="n">np</span><span class="o">.</span><span class="n">ndarray</span><span class="p">[</span><span class="nb">float</span><span class="p">],</span> <span class="s2">&quot;unit.Quantity&quot;</span><span class="p">,</span> <span class="n">Q_</span><span class="p">]</span> <span class="o">=</span> <span class="kc">None</span><span class="p">,</span>
-<<<<<<< HEAD
-            <span class="n">scales</span><span class="p">:</span> <span class="n">Union</span><span class="p">[</span><span class="nb">float</span><span class="p">,</span> <span class="nb">tuple</span><span class="p">[</span><span class="nb">float</span><span class="p">]]</span> <span class="o">=</span> <span class="mi">1</span><span class="p">,</span> <span class="n">average</span><span class="p">:</span> <span class="nb">bool</span> <span class="o">=</span> <span class="kc">False</span><span class="p">,</span>
-            <span class="n">reduced</span><span class="p">:</span> <span class="nb">bool</span> <span class="o">=</span> <span class="kc">False</span><span class="p">,</span> <span class="n">unwrap</span><span class="p">:</span> <span class="nb">bool</span> <span class="o">=</span> <span class="kc">False</span><span class="p">,</span> <span class="n">verbose</span><span class="p">:</span> <span class="nb">bool</span> <span class="o">=</span> <span class="kc">True</span><span class="p">,</span>
-=======
             <span class="n">average</span><span class="p">:</span> <span class="nb">bool</span> <span class="o">=</span> <span class="kc">False</span><span class="p">,</span> <span class="n">unwrap</span><span class="p">:</span> <span class="nb">bool</span> <span class="o">=</span> <span class="kc">False</span><span class="p">,</span> <span class="n">verbose</span><span class="p">:</span> <span class="nb">bool</span> <span class="o">=</span> <span class="kc">True</span><span class="p">,</span>
->>>>>>> 87e96512
             <span class="o">**</span><span class="n">kwargs</span><span class="p">)</span> <span class="o">-&gt;</span> <span class="kc">None</span><span class="p">:</span>
         
         <span class="bp">self</span><span class="o">.</span><span class="n">_groups</span> <span class="o">=</span> <span class="p">[</span><span class="n">groups</span><span class="p">]</span> <span class="k">if</span> <span class="nb">isinstance</span><span class="p">(</span><span class="n">groups</span><span class="p">,</span> <span class="n">mda</span><span class="o">.</span><span class="n">AtomGroup</span><span class="p">)</span> <span class="k">else</span> <span class="n">groups</span>
@@ -748,68 +655,6 @@
             <span class="k">if</span> <span class="nb">len</span><span class="p">(</span><span class="n">dimensions</span><span class="p">)</span> <span class="o">!=</span> <span class="mi">3</span><span class="p">:</span>
                 <span class="k">raise</span> <span class="ne">ValueError</span><span class="p">(</span><span class="s2">&quot;&#39;dimensions&#39; must have length 3.&quot;</span><span class="p">)</span>
             <span class="k">if</span> <span class="ow">not</span> <span class="nb">isinstance</span><span class="p">(</span><span class="n">dimensions</span><span class="p">,</span> <span class="p">(</span><span class="nb">list</span><span class="p">,</span> <span class="nb">tuple</span><span class="p">,</span> <span class="n">np</span><span class="o">.</span><span class="n">ndarray</span><span class="p">)):</span>
-<<<<<<< HEAD
-                <span class="k">if</span> <span class="nb">isinstance</span><span class="p">(</span><span class="n">dimensions</span><span class="p">,</span> <span class="n">Q_</span><span class="p">):</span>
-                    <span class="n">dimensions</span> <span class="o">=</span> <span class="n">dimensions</span><span class="o">.</span><span class="n">m_as</span><span class="p">(</span>
-                        <span class="bp">self</span><span class="o">.</span><span class="n">results</span><span class="o">.</span><span class="n">units</span><span class="p">[</span><span class="s2">&quot;_dimensions&quot;</span><span class="p">]</span>
-                    <span class="p">)</span>
-                <span class="k">else</span><span class="p">:</span>
-                    <span class="n">dimensions</span> <span class="o">=</span> <span class="n">dimensions</span><span class="o">.</span><span class="n">value_in_unit</span><span class="p">(</span><span class="n">unit</span><span class="o">.</span><span class="n">angstrom</span><span class="p">)</span>
-            <span class="bp">self</span><span class="o">.</span><span class="n">_dimensions</span> <span class="o">=</span> <span class="n">np</span><span class="o">.</span><span class="n">asarray</span><span class="p">(</span><span class="n">dimensions</span><span class="p">)</span>
-        <span class="k">elif</span> <span class="bp">self</span><span class="o">.</span><span class="n">universe</span><span class="o">.</span><span class="n">dimensions</span> <span class="ow">is</span> <span class="ow">not</span> <span class="kc">None</span><span class="p">:</span>
-            <span class="bp">self</span><span class="o">.</span><span class="n">_dimensions</span> <span class="o">=</span> <span class="bp">self</span><span class="o">.</span><span class="n">universe</span><span class="o">.</span><span class="n">dimensions</span><span class="p">[:</span><span class="mi">3</span><span class="p">]</span><span class="o">.</span><span class="n">copy</span><span class="p">()</span>
-        <span class="k">else</span><span class="p">:</span>
-            <span class="k">raise</span> <span class="ne">ValueError</span><span class="p">(</span><span class="s2">&quot;No system dimensions found or provided.&quot;</span><span class="p">)</span>
-        
-        <span class="k">if</span> <span class="nb">isinstance</span><span class="p">(</span><span class="n">scales</span><span class="p">,</span> <span class="p">(</span><span class="nb">int</span><span class="p">,</span> <span class="n">np</span><span class="o">.</span><span class="n">integer</span><span class="p">,</span> <span class="nb">float</span><span class="p">,</span> <span class="n">np</span><span class="o">.</span><span class="n">floating</span><span class="p">))</span> \
-                <span class="ow">or</span> <span class="nb">len</span><span class="p">(</span><span class="n">scales</span><span class="p">)</span> <span class="o">==</span> <span class="mi">3</span> <span class="ow">and</span> <span class="nb">isinstance</span><span class="p">(</span>
-                    <span class="n">scales</span><span class="p">[</span><span class="mi">0</span><span class="p">],</span> <span class="p">(</span><span class="nb">int</span><span class="p">,</span> <span class="n">np</span><span class="o">.</span><span class="n">integer</span><span class="p">,</span> <span class="nb">float</span><span class="p">,</span> <span class="n">np</span><span class="o">.</span><span class="n">floating</span><span class="p">)</span>
-                <span class="p">):</span>
-            <span class="bp">self</span><span class="o">.</span><span class="n">_dimensions</span> <span class="o">*=</span> <span class="n">scales</span>
-        <span class="k">else</span><span class="p">:</span>
-            <span class="n">emsg</span> <span class="o">=</span> <span class="p">(</span><span class="s2">&quot;The scaling factor(s) must be provided as a &quot;</span>
-                    <span class="s2">&quot;floating-point number or in an array with shape (3,). &quot;</span><span class="p">)</span>
-            <span class="k">raise</span> <span class="ne">ValueError</span><span class="p">(</span><span class="n">emsg</span><span class="p">)</span>
-        
-        <span class="k">if</span> <span class="n">charges</span> <span class="ow">is</span> <span class="ow">not</span> <span class="kc">None</span><span class="p">:</span>
-            <span class="n">charges</span> <span class="o">=</span> <span class="nb">list</span><span class="p">(</span><span class="n">charges</span><span class="p">)</span>
-            <span class="k">if</span> <span class="nb">len</span><span class="p">(</span><span class="n">charges</span><span class="p">)</span> <span class="o">==</span> <span class="bp">self</span><span class="o">.</span><span class="n">_n_groups</span><span class="p">:</span>
-                <span class="k">for</span> <span class="n">i</span><span class="p">,</span> <span class="p">(</span><span class="n">g</span><span class="p">,</span> <span class="n">q</span><span class="p">)</span> <span class="ow">in</span> <span class="nb">enumerate</span><span class="p">(</span><span class="nb">zip</span><span class="p">(</span><span class="bp">self</span><span class="o">.</span><span class="n">_groups</span><span class="p">,</span> <span class="n">charges</span><span class="p">)):</span>
-                    <span class="k">if</span> <span class="nb">isinstance</span><span class="p">(</span><span class="n">q</span><span class="p">,</span> <span class="p">(</span><span class="nb">int</span><span class="p">,</span> <span class="n">np</span><span class="o">.</span><span class="n">integer</span><span class="p">,</span> <span class="nb">float</span><span class="p">,</span> <span class="n">np</span><span class="o">.</span><span class="n">floating</span><span class="p">)):</span>
-                        <span class="n">q</span> <span class="o">*=</span> <span class="n">np</span><span class="o">.</span><span class="n">ones</span><span class="p">(</span><span class="n">g</span><span class="o">.</span><span class="n">n_atoms</span><span class="p">)</span>
-                    <span class="k">elif</span> <span class="ow">not</span> <span class="nb">isinstance</span><span class="p">(</span><span class="n">q</span><span class="p">,</span> <span class="p">(</span><span class="nb">list</span><span class="p">,</span> <span class="nb">tuple</span><span class="p">,</span> <span class="n">np</span><span class="o">.</span><span class="n">ndarray</span><span class="p">)):</span>
-                        <span class="k">if</span> <span class="nb">isinstance</span><span class="p">(</span><span class="n">q</span><span class="p">,</span> <span class="n">Q_</span><span class="p">):</span>
-                            <span class="n">q</span> <span class="o">=</span> <span class="n">q</span><span class="o">.</span><span class="n">m_as</span><span class="p">(</span><span class="bp">self</span><span class="o">.</span><span class="n">results</span><span class="o">.</span><span class="n">units</span><span class="p">[</span><span class="s2">&quot;_charges&quot;</span><span class="p">])</span>
-                        <span class="k">else</span><span class="p">:</span>
-                            <span class="n">q</span> <span class="o">=</span> <span class="n">q</span><span class="o">.</span><span class="n">value_in_unit</span><span class="p">(</span><span class="n">unit</span><span class="o">.</span><span class="n">elementary_charge</span><span class="p">)</span>
-                    <span class="k">elif</span> <span class="n">g</span><span class="o">.</span><span class="n">n_atoms</span> <span class="o">!=</span> <span class="nb">len</span><span class="p">(</span><span class="n">q</span><span class="p">):</span>
-                        <span class="n">emsg</span> <span class="o">=</span> <span class="p">(</span><span class="s2">&quot;The number of charges in &quot;</span>
-                                <span class="sa">f</span><span class="s2">&quot;&#39;charges[</span><span class="si">{</span><span class="n">i</span><span class="si">}</span><span class="s2">]&#39; is not equal to the &quot;</span>
-                                <span class="s2">&quot;number of atoms in the corresponding &quot;</span>
-                                <span class="s2">&quot;group.&quot;</span><span class="p">)</span>
-                        <span class="k">raise</span> <span class="ne">ValueError</span><span class="p">(</span><span class="n">emsg</span><span class="p">)</span>
-                    <span class="n">charges</span><span class="p">[</span><span class="n">i</span><span class="p">]</span> <span class="o">=</span> <span class="n">q</span>
-                <span class="bp">self</span><span class="o">.</span><span class="n">_charges</span> <span class="o">=</span> <span class="n">charges</span>
-            <span class="k">else</span><span class="p">:</span>
-                <span class="n">emsg</span> <span class="o">=</span> <span class="p">(</span><span class="s2">&quot;The number of group charge arrays is not &quot;</span>
-                        <span class="s2">&quot;equal to the number of groups.&quot;</span><span class="p">)</span>
-                <span class="k">raise</span> <span class="ne">ValueError</span><span class="p">(</span><span class="n">emsg</span><span class="p">)</span>
-        <span class="k">elif</span> <span class="nb">hasattr</span><span class="p">(</span><span class="bp">self</span><span class="o">.</span><span class="n">universe</span><span class="o">.</span><span class="n">atoms</span><span class="p">,</span> <span class="s2">&quot;charges&quot;</span><span class="p">):</span>
-            <span class="bp">self</span><span class="o">.</span><span class="n">_charges</span> <span class="o">=</span> <span class="p">[</span><span class="n">g</span><span class="o">.</span><span class="n">charges</span> <span class="k">for</span> <span class="n">g</span> <span class="ow">in</span> <span class="bp">self</span><span class="o">.</span><span class="n">_groups</span><span class="p">]</span>
-        <span class="k">else</span><span class="p">:</span>
-            <span class="k">raise</span> <span class="ne">ValueError</span><span class="p">(</span><span class="s2">&quot;The topology has no charge information.&quot;</span><span class="p">)</span>
-
-        <span class="c1"># TODO: Add support for charged molecules.</span>
-        <span class="bp">self</span><span class="o">.</span><span class="n">_all_neutral</span> <span class="o">=</span> <span class="n">np</span><span class="o">.</span><span class="n">allclose</span><span class="p">(</span>
-            <span class="bp">self</span><span class="o">.</span><span class="n">universe</span><span class="o">.</span><span class="n">atoms</span><span class="o">.</span><span class="n">total_charge</span><span class="p">(</span><span class="n">compound</span><span class="o">=</span><span class="s2">&quot;fragments&quot;</span><span class="p">),</span> <span class="mi">0</span><span class="p">,</span> 
-            <span class="n">atol</span><span class="o">=</span><span class="mf">1e-6</span>
-        <span class="p">)</span>
-        <span class="bp">self</span><span class="o">.</span><span class="n">_all_included</span> <span class="o">=</span> <span class="nb">sum</span><span class="p">(</span><span class="n">g</span><span class="o">.</span><span class="n">n_atoms</span> <span class="k">for</span> <span class="n">g</span> <span class="ow">in</span> <span class="bp">self</span><span class="o">.</span><span class="n">_groups</span><span class="p">)</span> \
-                             <span class="o">==</span> <span class="bp">self</span><span class="o">.</span><span class="n">universe</span><span class="o">.</span><span class="n">atoms</span><span class="o">.</span><span class="n">n_atoms</span>
-
-        <span class="bp">self</span><span class="o">.</span><span class="n">_average</span> <span class="o">=</span> <span class="n">average</span>
-        <span class="bp">self</span><span class="o">.</span><span class="n">_reduced</span> <span class="o">=</span> <span class="n">reduced</span>
-=======
                 <span class="k">if</span> <span class="n">dimensions</span><span class="o">.</span><span class="vm">__module__</span> <span class="o">==</span> <span class="s2">&quot;openmm.unit.quantity&quot;</span><span class="p">:</span>
                     <span class="n">dimensions</span> <span class="o">=</span> <span class="n">dimensions</span><span class="o">.</span><span class="n">value_in_unit</span><span class="p">(</span><span class="n">unit</span><span class="o">.</span><span class="n">angstrom</span><span class="p">)</span>
                 <span class="k">else</span><span class="p">:</span>
@@ -853,7 +698,6 @@
                                        <span class="k">for</span> <span class="n">q</span> <span class="ow">in</span> <span class="bp">self</span><span class="o">.</span><span class="n">_charges</span><span class="p">]</span>
 
         <span class="bp">self</span><span class="o">.</span><span class="n">_average</span> <span class="o">=</span> <span class="n">average</span>
->>>>>>> 87e96512
         <span class="bp">self</span><span class="o">.</span><span class="n">_unwrap</span> <span class="o">=</span> <span class="n">unwrap</span>
         <span class="bp">self</span><span class="o">.</span><span class="n">_verbose</span> <span class="o">=</span> <span class="n">verbose</span>
 
@@ -872,15 +716,9 @@
             <span class="bp">self</span><span class="o">.</span><span class="n">results</span><span class="o">.</span><span class="n">time</span> <span class="o">=</span> <span class="p">(</span><span class="bp">self</span><span class="o">.</span><span class="n">step</span> <span class="o">*</span> <span class="bp">self</span><span class="o">.</span><span class="n">_trajectory</span><span class="o">.</span><span class="n">dt</span> 
                                  <span class="o">*</span> <span class="n">np</span><span class="o">.</span><span class="n">arange</span><span class="p">(</span><span class="bp">self</span><span class="o">.</span><span class="n">n_frames</span><span class="p">))</span>
             <span class="bp">self</span><span class="o">.</span><span class="n">results</span><span class="o">.</span><span class="n">units</span><span class="p">[</span><span class="s2">&quot;time&quot;</span><span class="p">]</span> <span class="o">=</span> <span class="n">ureg</span><span class="o">.</span><span class="n">picosecond</span>
-<<<<<<< HEAD
-        <span class="bp">self</span><span class="o">.</span><span class="n">results</span><span class="o">.</span><span class="n">dipole</span> <span class="o">=</span> <span class="n">np</span><span class="o">.</span><span class="n">zeros</span><span class="p">((</span><span class="bp">self</span><span class="o">.</span><span class="n">n_frames</span><span class="p">,</span> <span class="mi">3</span><span class="p">))</span>
-        <span class="bp">self</span><span class="o">.</span><span class="n">results</span><span class="o">.</span><span class="n">volume</span> <span class="o">=</span> <span class="n">np</span><span class="o">.</span><span class="n">empty</span><span class="p">(</span><span class="bp">self</span><span class="o">.</span><span class="n">n_frames</span><span class="p">)</span>
-        <span class="bp">self</span><span class="o">.</span><span class="n">results</span><span class="o">.</span><span class="n">units</span><span class="p">[</span><span class="s2">&quot;dipole&quot;</span><span class="p">]</span> <span class="o">=</span> <span class="n">ureg</span><span class="o">.</span><span class="n">elementary_charge</span> <span class="o">*</span> <span class="n">ureg</span><span class="o">.</span><span class="n">angstrom</span>
-=======
         <span class="bp">self</span><span class="o">.</span><span class="n">results</span><span class="o">.</span><span class="n">dipole</span> <span class="o">=</span> <span class="n">np</span><span class="o">.</span><span class="n">zeros</span><span class="p">((</span><span class="bp">self</span><span class="o">.</span><span class="n">n_frames</span><span class="p">,</span> <span class="mi">3</span><span class="p">),</span> <span class="n">dtype</span><span class="o">=</span><span class="nb">float</span><span class="p">)</span>
         <span class="bp">self</span><span class="o">.</span><span class="n">results</span><span class="o">.</span><span class="n">units</span><span class="p">[</span><span class="s2">&quot;dipole&quot;</span><span class="p">]</span> <span class="o">=</span> <span class="n">ureg</span><span class="o">.</span><span class="n">elementary_charge</span> <span class="o">*</span> <span class="n">ureg</span><span class="o">.</span><span class="n">angstrom</span>
         <span class="bp">self</span><span class="o">.</span><span class="n">results</span><span class="o">.</span><span class="n">volume</span> <span class="o">=</span> <span class="n">np</span><span class="o">.</span><span class="n">empty</span><span class="p">(</span><span class="bp">self</span><span class="o">.</span><span class="n">n_frames</span><span class="p">,</span> <span class="n">dtype</span><span class="o">=</span><span class="nb">float</span><span class="p">)</span>
->>>>>>> 87e96512
         <span class="bp">self</span><span class="o">.</span><span class="n">results</span><span class="o">.</span><span class="n">units</span><span class="p">[</span><span class="s2">&quot;volume&quot;</span><span class="p">]</span> <span class="o">=</span> <span class="n">ureg</span><span class="o">.</span><span class="n">angstrom</span> <span class="o">**</span> <span class="mi">3</span>
 
     <span class="k">def</span> <span class="nf">_single_frame</span><span class="p">(</span><span class="bp">self</span><span class="p">)</span> <span class="o">-&gt;</span> <span class="kc">None</span><span class="p">:</span>
@@ -896,72 +734,6 @@
 
         <span class="c1"># Compute dipole moment vectors and store per-frame volume</span>
         <span class="k">for</span> <span class="n">g</span><span class="p">,</span> <span class="n">c</span> <span class="ow">in</span> <span class="nb">zip</span><span class="p">(</span><span class="bp">self</span><span class="o">.</span><span class="n">_groups</span><span class="p">,</span> <span class="bp">self</span><span class="o">.</span><span class="n">_charges</span><span class="p">):</span>
-<<<<<<< HEAD
-            <span class="bp">self</span><span class="o">.</span><span class="n">results</span><span class="o">.</span><span class="n">dipole</span><span class="p">[</span><span class="bp">self</span><span class="o">.</span><span class="n">_frame_index</span><span class="p">]</span> <span class="o">+=</span> <span class="n">c</span> <span class="o">@</span> <span class="n">positions</span><span class="p">[</span><span class="n">g</span><span class="o">.</span><span class="n">indices</span><span class="p">]</span>
-        <span class="bp">self</span><span class="o">.</span><span class="n">results</span><span class="o">.</span><span class="n">volume</span><span class="p">[</span><span class="bp">self</span><span class="o">.</span><span class="n">_frame_index</span><span class="p">]</span> <span class="o">=</span> <span class="bp">self</span><span class="o">.</span><span class="n">universe</span><span class="o">.</span><span class="n">trajectory</span><span class="o">.</span><span class="n">ts</span><span class="o">.</span><span class="n">volume</span>
-
-    <span class="k">def</span> <span class="nf">_conclude</span><span class="p">(</span><span class="bp">self</span><span class="p">)</span> <span class="o">-&gt;</span> <span class="kc">None</span><span class="p">:</span>
-        
-        <span class="c1"># Average results, if requested</span>
-        <span class="k">if</span> <span class="bp">self</span><span class="o">.</span><span class="n">_average</span><span class="p">:</span>
-            <span class="bp">self</span><span class="o">.</span><span class="n">results</span><span class="o">.</span><span class="n">dipole</span> <span class="o">=</span> <span class="bp">self</span><span class="o">.</span><span class="n">results</span><span class="o">.</span><span class="n">dipole</span><span class="o">.</span><span class="n">mean</span><span class="p">(</span><span class="n">axis</span><span class="o">=</span><span class="mi">0</span><span class="p">)</span>
-            <span class="bp">self</span><span class="o">.</span><span class="n">results</span><span class="o">.</span><span class="n">volume</span> <span class="o">=</span> <span class="bp">self</span><span class="o">.</span><span class="n">results</span><span class="o">.</span><span class="n">volume</span><span class="o">.</span><span class="n">mean</span><span class="p">()</span>
-        
-<div class="viewcode-block" id="DipoleMoment.calculate_relative_permittivity">
-<a class="viewcode-back" href="../../../api/mdhelper.analysis.electrostatics.DipoleMoment.html#mdhelper.analysis.electrostatics.DipoleMoment.calculate_relative_permittivity">[docs]</a>
-    <span class="k">def</span> <span class="nf">calculate_relative_permittivity</span><span class="p">(</span>
-            <span class="bp">self</span><span class="p">,</span> <span class="n">temp</span><span class="p">:</span> <span class="n">Union</span><span class="p">[</span><span class="nb">float</span><span class="p">,</span> <span class="s2">&quot;unit.Quantity&quot;</span><span class="p">,</span> <span class="n">Q_</span><span class="p">])</span> <span class="o">-&gt;</span> <span class="kc">None</span><span class="p">:</span>
-<span class="w">        </span>
-<span class="w">        </span><span class="sa">r</span><span class="sd">&quot;&quot;&quot;</span>
-<span class="sd">        Computes the relative permittivity (or static dielectric </span>
-<span class="sd">        constant) :math:`\varepsilon_\mathrm{r}` of a medium using the</span>
-<span class="sd">        instantaneous dipole moments :math:`\mathbf{M}(t)`.</span>
-
-<span class="sd">        Parameters</span>
-<span class="sd">        ----------</span>
-<span class="sd">        temp : `float`, `openmm.unit.Quantity`, or `pint.Quantity`</span>
-<span class="sd">            System temperature :math:`T`.</span>
-
-<span class="sd">            .. note::</span>
-
-<span class="sd">               If :code:`reduced=True` was set in the </span>
-<span class="sd">               :class:`DipoleMoment` constructor, `temp` should be equal</span>
-<span class="sd">               to the energy scale. When the Lennard-Jones potential is</span>
-<span class="sd">               used, it generally means that :math:`T^* = 1`, or </span>
-<span class="sd">               `temp=1`.</span>
-
-<span class="sd">            **Reference unit**: :math:`\mathrm{K}`.</span>
-<span class="sd">        &quot;&quot;&quot;</span>
-
-        <span class="k">if</span> <span class="bp">self</span><span class="o">.</span><span class="n">_average</span><span class="p">:</span>
-            <span class="n">emsg</span> <span class="o">=</span> <span class="p">(</span><span class="s2">&quot;Cannot compute relative permittivity using the&quot;</span>
-                    <span class="s2">&quot;averaged dipole moment.&quot;</span><span class="p">)</span>
-            <span class="k">raise</span> <span class="ne">RuntimeError</span><span class="p">(</span><span class="n">emsg</span><span class="p">)</span>
-        <span class="k">elif</span> <span class="ow">not</span> <span class="bp">self</span><span class="o">.</span><span class="n">_all_neutral</span><span class="p">:</span>
-            <span class="n">emsg</span> <span class="o">=</span> <span class="p">(</span><span class="s2">&quot;Cannot compute relative permittivity for a &quot;</span>
-                    <span class="s2">&quot;non-neutral system or a system with ions.&quot;</span><span class="p">)</span>
-            <span class="k">raise</span> <span class="ne">RuntimeError</span><span class="p">(</span><span class="n">emsg</span><span class="p">)</span>
-        <span class="k">elif</span> <span class="ow">not</span> <span class="bp">self</span><span class="o">.</span><span class="n">_all_included</span><span class="p">:</span>
-            <span class="n">emsg</span> <span class="o">=</span> <span class="p">(</span><span class="s2">&quot;Cannot compute relative permittivity when not all&quot;</span>
-                    <span class="s2">&quot;atoms in the system are accounted for in the &quot;</span>
-                    <span class="s2">&quot;groups.&quot;</span><span class="p">)</span>
-            <span class="k">raise</span> <span class="ne">RuntimeError</span><span class="p">(</span><span class="n">emsg</span><span class="p">)</span>
-        <span class="k">else</span><span class="p">:</span>
-            <span class="k">if</span> <span class="ow">not</span> <span class="nb">isinstance</span><span class="p">(</span><span class="n">temp</span><span class="p">,</span> <span class="p">(</span><span class="nb">int</span><span class="p">,</span> <span class="n">np</span><span class="o">.</span><span class="n">integer</span><span class="p">,</span> <span class="nb">float</span><span class="p">,</span> <span class="n">np</span><span class="o">.</span><span class="n">floating</span><span class="p">)):</span>
-                <span class="k">if</span> <span class="bp">self</span><span class="o">.</span><span class="n">_reduced</span><span class="p">:</span>
-                    <span class="n">emsg</span> <span class="o">=</span> <span class="p">(</span><span class="s2">&quot;&#39;temp&#39; has units, but the rest of the data is &quot;</span>
-                            <span class="s2">&quot;or should be reduced.&quot;</span><span class="p">)</span>
-                    <span class="k">raise</span> <span class="ne">ValueError</span><span class="p">(</span><span class="n">emsg</span><span class="p">)</span>
-                <span class="k">if</span> <span class="nb">isinstance</span><span class="p">(</span><span class="n">temp</span><span class="p">,</span> <span class="n">Q_</span><span class="p">):</span>
-                    <span class="n">temp</span> <span class="o">=</span> <span class="n">temp</span><span class="o">.</span><span class="n">m_as</span><span class="p">(</span><span class="n">ureg</span><span class="o">.</span><span class="n">kelvin</span><span class="p">)</span>
-                <span class="k">else</span><span class="p">:</span>
-                    <span class="n">temp</span> <span class="o">=</span> <span class="n">temp</span><span class="o">.</span><span class="n">value_in_unit</span><span class="p">(</span><span class="n">unit</span><span class="o">.</span><span class="n">kelvin</span><span class="p">)</span>
-
-            <span class="bp">self</span><span class="o">.</span><span class="n">results</span><span class="o">.</span><span class="n">dielectric</span> <span class="o">=</span> <span class="n">relative_permittivity</span><span class="p">(</span>
-                <span class="bp">self</span><span class="o">.</span><span class="n">results</span><span class="o">.</span><span class="n">dipole</span><span class="p">,</span> <span class="n">temp</span><span class="p">,</span> <span class="bp">self</span><span class="o">.</span><span class="n">results</span><span class="o">.</span><span class="n">volume</span><span class="o">.</span><span class="n">mean</span><span class="p">(),</span> 
-                <span class="n">reduced</span><span class="o">=</span><span class="bp">self</span><span class="o">.</span><span class="n">_reduced</span>
-            <span class="p">)</span></div>
-=======
             <span class="bp">self</span><span class="o">.</span><span class="n">results</span><span class="o">.</span><span class="n">dipole</span><span class="p">[</span><span class="bp">self</span><span class="o">.</span><span class="n">_frame_index</span><span class="p">]</span> <span class="o">+=</span> <span class="n">np</span><span class="o">.</span><span class="n">dot</span><span class="p">(</span><span class="n">c</span><span class="p">,</span> <span class="n">positions</span><span class="p">[</span><span class="n">g</span><span class="o">.</span><span class="n">indices</span><span class="p">])</span>
         <span class="bp">self</span><span class="o">.</span><span class="n">results</span><span class="o">.</span><span class="n">volume</span><span class="p">[</span><span class="bp">self</span><span class="o">.</span><span class="n">_frame_index</span><span class="p">]</span> <span class="o">=</span> <span class="bp">self</span><span class="o">.</span><span class="n">universe</span><span class="o">.</span><span class="n">trajectory</span><span class="o">.</span><span class="n">ts</span><span class="o">.</span><span class="n">volume</span>
 
@@ -1004,7 +776,6 @@
         <span class="bp">self</span><span class="o">.</span><span class="n">results</span><span class="o">.</span><span class="n">dielectric</span> <span class="o">=</span> <span class="n">relative_permittivity</span><span class="p">(</span>
             <span class="bp">self</span><span class="o">.</span><span class="n">results</span><span class="o">.</span><span class="n">dipole</span><span class="p">,</span> <span class="n">temp</span><span class="p">,</span> <span class="bp">self</span><span class="o">.</span><span class="n">results</span><span class="o">.</span><span class="n">volume</span><span class="o">.</span><span class="n">mean</span><span class="p">()</span>
         <span class="p">)</span></div>
->>>>>>> 87e96512
 </div>
 
 </pre></div>
