--- conflicted
+++ resolved
@@ -246,10 +246,6 @@
 </ul>
 </li>
 <li class="toctree-l3 has-children"><a class="reference internal" href="../../../api/mdhelper.fit.exponential.html">exponential</a><input class="toctree-checkbox" id="toctree-checkbox-17" name="toctree-checkbox-17" role="switch" type="checkbox"/><label for="toctree-checkbox-17"><div class="visually-hidden">Toggle navigation of exponential</div><i class="icon"><svg><use href="#svg-arrow-right"></use></svg></i></label><ul>
-<<<<<<< HEAD
-<li class="toctree-l4"><a class="reference internal" href="../../../api/mdhelper.fit.exponential.biexp.html">biexp</a></li>
-=======
->>>>>>> 87e96512
 <li class="toctree-l4"><a class="reference internal" href="../../../api/mdhelper.fit.exponential.exp.html">exp</a></li>
 <li class="toctree-l4"><a class="reference internal" href="../../../api/mdhelper.fit.exponential.exp1.html">exp1</a></li>
 <li class="toctree-l4"><a class="reference internal" href="../../../api/mdhelper.fit.exponential.exp2.html">exp2</a></li>
@@ -413,16 +409,8 @@
 <span class="kn">from</span> <span class="nn">scipy</span> <span class="kn">import</span> <span class="n">integrate</span>
 
 <span class="kn">from</span> <span class="nn">.base</span> <span class="kn">import</span> <span class="n">SerialAnalysisBase</span>
-<<<<<<< HEAD
-<span class="kn">from</span> <span class="nn">..</span> <span class="kn">import</span> <span class="n">FOUND_OPENMM</span><span class="p">,</span> <span class="n">Q_</span><span class="p">,</span> <span class="n">ureg</span>
-<span class="kn">from</span> <span class="nn">..algorithm.molecule</span> <span class="kn">import</span> <span class="n">center_of_mass</span>
-
-<span class="k">if</span> <span class="n">FOUND_OPENMM</span><span class="p">:</span>
-    <span class="kn">from</span> <span class="nn">openmm</span> <span class="kn">import</span> <span class="n">unit</span>
-=======
 <span class="kn">from</span> <span class="nn">..</span> <span class="kn">import</span> <span class="n">Q_</span><span class="p">,</span> <span class="n">ureg</span>
 <span class="kn">from</span> <span class="nn">..algorithm.molecule</span> <span class="kn">import</span> <span class="n">center_of_mass</span>
->>>>>>> 87e96512
 
 <div class="viewcode-block" id="potential_profile">
 <a class="viewcode-back" href="../../../api/mdhelper.analysis.profile.potential_profile.html#mdhelper.analysis.profile.potential_profile">[docs]</a>
@@ -510,18 +498,6 @@
 
 <span class="sd">    reduced : `bool`, keyword-only, default: :code:`False`</span>
 <span class="sd">        Specifies whether the data is in reduced units.</span>
-<<<<<<< HEAD
-
-<span class="sd">    Returns</span>
-<span class="sd">    -------</span>
-<span class="sd">    potential : `numpy.ndarray`</span>
-<span class="sd">        Potential profile :math:`\\varphi(z)`.</span>
-
-<span class="sd">        **Shape**: :math:`(N_\mathrm{bins},)`.</span>
-
-<span class="sd">        **Reference unit**: :math:`\mathrm{V}`.</span>
-=======
->>>>>>> 87e96512
 <span class="sd">    &quot;&quot;&quot;</span>
   
     <span class="c1"># Calculate the first integral of the charge density profile</span>
@@ -564,15 +540,8 @@
     <span class="k">if</span> <span class="n">reduced</span><span class="p">:</span>
         <span class="n">potential</span> <span class="o">*=</span> <span class="mi">4</span> <span class="o">*</span> <span class="n">np</span><span class="o">.</span><span class="n">pi</span>
     <span class="k">else</span><span class="p">:</span>
-<<<<<<< HEAD
-        <span class="n">potential</span> <span class="o">=</span> <span class="p">(</span>
-            <span class="n">potential</span> <span class="o">*</span> <span class="n">ureg</span><span class="o">.</span><span class="n">elementary_charge</span>
-            <span class="o">/</span> <span class="p">(</span><span class="n">ureg</span><span class="o">.</span><span class="n">vacuum_permittivity</span> <span class="o">*</span> <span class="n">ureg</span><span class="o">.</span><span class="n">angstrom</span><span class="p">)</span>
-        <span class="p">)</span><span class="o">.</span><span class="n">m_as</span><span class="p">(</span><span class="n">ureg</span><span class="o">.</span><span class="n">volt</span><span class="p">)</span>
-=======
         <span class="n">potential</span> <span class="o">=</span> <span class="p">(</span><span class="n">potential</span> <span class="o">*</span> <span class="n">ureg</span><span class="o">.</span><span class="n">elementary_charge</span>
                      <span class="o">/</span> <span class="p">(</span><span class="n">ureg</span><span class="o">.</span><span class="n">vacuum_permittivity</span> <span class="o">*</span> <span class="n">ureg</span><span class="o">.</span><span class="n">angstrom</span> <span class="o">*</span> <span class="n">ureg</span><span class="o">.</span><span class="n">volt</span><span class="p">))</span>
->>>>>>> 87e96512
         
     <span class="k">return</span> <span class="n">potential</span></div>
 
@@ -672,11 +641,7 @@
 <span class="sd">        **Reference unit**: :math:`\mathrm{e}`.</span>
 
 <span class="sd">    dimensions : array-like, keyword-only, optional</span>
-<<<<<<< HEAD
-<span class="sd">        System dimensions. Affected by `scales`. If the </span>
-=======
 <span class="sd">        Raw system dimensions. Affected by `scales`. If the </span>
->>>>>>> 87e96512
 <span class="sd">        :class:`MDAnalysis.core.universe.Universe` object that the </span>
 <span class="sd">        groups in `groups` belong to does not contain dimensionality </span>
 <span class="sd">        information, provide it here. Affected by `scales`.</span>
@@ -841,16 +806,10 @@
                     <span class="s2">&quot;iterable object.&quot;</span><span class="p">)</span>
             <span class="k">raise</span> <span class="ne">ValueError</span><span class="p">(</span><span class="n">emsg</span><span class="p">)</span>
         
-<<<<<<< HEAD
-        <span class="bp">self</span><span class="o">.</span><span class="n">results</span><span class="o">.</span><span class="n">units</span> <span class="o">=</span> <span class="p">{</span><span class="s2">&quot;_charges&quot;</span><span class="p">:</span> <span class="n">ureg</span><span class="o">.</span><span class="n">elementary_charge</span><span class="p">,</span>
-                              <span class="s2">&quot;_dimensions&quot;</span><span class="p">:</span> <span class="n">ureg</span><span class="o">.</span><span class="n">angstrom</span><span class="p">,</span>
-                              <span class="s2">&quot;_dt&quot;</span><span class="p">:</span> <span class="n">ureg</span><span class="o">.</span><span class="n">picosecond</span><span class="p">}</span>
-=======
         <span class="k">if</span> <span class="ow">not</span> <span class="n">reduced</span><span class="p">:</span>
             <span class="bp">self</span><span class="o">.</span><span class="n">results</span><span class="o">.</span><span class="n">units</span> <span class="o">=</span> <span class="p">{</span><span class="s2">&quot;_charges&quot;</span><span class="p">:</span> <span class="n">ureg</span><span class="o">.</span><span class="n">elementary_charge</span><span class="p">,</span>
                                   <span class="s2">&quot;_dimensions&quot;</span><span class="p">:</span> <span class="n">ureg</span><span class="o">.</span><span class="n">angstrom</span><span class="p">,</span>
                                   <span class="s2">&quot;_dt&quot;</span><span class="p">:</span> <span class="n">ureg</span><span class="o">.</span><span class="n">picosecond</span><span class="p">}</span>
->>>>>>> 87e96512
 
         <span class="k">if</span> <span class="n">dimensions</span> <span class="ow">is</span> <span class="ow">not</span> <span class="kc">None</span><span class="p">:</span>
             <span class="k">if</span> <span class="nb">len</span><span class="p">(</span><span class="n">dimensions</span><span class="p">)</span> <span class="o">!=</span> <span class="mi">3</span><span class="p">:</span>
@@ -859,21 +818,12 @@
                 <span class="k">if</span> <span class="n">reduced</span><span class="p">:</span>
                     <span class="n">emsg</span> <span class="o">=</span> <span class="s2">&quot;&#39;dimensions&#39; cannot have units when reduced=True.&quot;</span>
                     <span class="k">raise</span> <span class="ne">TypeError</span><span class="p">(</span><span class="n">emsg</span><span class="p">)</span>
-<<<<<<< HEAD
-                <span class="k">if</span> <span class="nb">isinstance</span><span class="p">(</span><span class="n">dimensions</span><span class="p">,</span> <span class="n">Q_</span><span class="p">):</span>
-                    <span class="n">dimensions</span> <span class="o">=</span> <span class="n">dimensions</span><span class="o">.</span><span class="n">m_as</span><span class="p">(</span>
-                        <span class="bp">self</span><span class="o">.</span><span class="n">results</span><span class="o">.</span><span class="n">units</span><span class="p">[</span><span class="s2">&quot;_dimensions&quot;</span><span class="p">]</span>
-                    <span class="p">)</span>
-                <span class="k">else</span><span class="p">:</span>
-                    <span class="n">dimensions</span> <span class="o">=</span> <span class="n">dimensions</span><span class="o">.</span><span class="n">value_in_unit</span><span class="p">(</span><span class="n">unit</span><span class="o">.</span><span class="n">angstrom</span><span class="p">)</span>
-=======
                 <span class="k">if</span> <span class="n">dimensions</span><span class="o">.</span><span class="vm">__module__</span> <span class="o">==</span> <span class="s2">&quot;openmm.unit.quantity&quot;</span><span class="p">:</span>
                     <span class="n">dimensions</span> <span class="o">=</span> <span class="n">dimensions</span><span class="o">.</span><span class="n">value_in_unit</span><span class="p">(</span><span class="n">unit</span><span class="o">.</span><span class="n">angstrom</span><span class="p">)</span>
                 <span class="k">else</span><span class="p">:</span>
                     <span class="n">dimensions</span> <span class="o">=</span> <span class="n">dimensions</span><span class="o">.</span><span class="n">m_as</span><span class="p">(</span>
                         <span class="bp">self</span><span class="o">.</span><span class="n">results</span><span class="o">.</span><span class="n">units</span><span class="p">[</span><span class="s2">&quot;_dimensions&quot;</span><span class="p">]</span>
                     <span class="p">)</span>
->>>>>>> 87e96512
             <span class="bp">self</span><span class="o">.</span><span class="n">_dimensions</span> <span class="o">=</span> <span class="n">np</span><span class="o">.</span><span class="n">asarray</span><span class="p">(</span><span class="n">dimensions</span><span class="p">)</span>
         <span class="k">elif</span> <span class="bp">self</span><span class="o">.</span><span class="n">universe</span><span class="o">.</span><span class="n">dimensions</span> <span class="ow">is</span> <span class="ow">not</span> <span class="kc">None</span><span class="p">:</span>
             <span class="bp">self</span><span class="o">.</span><span class="n">_dimensions</span> <span class="o">=</span> <span class="bp">self</span><span class="o">.</span><span class="n">universe</span><span class="o">.</span><span class="n">dimensions</span><span class="p">[:</span><span class="mi">3</span><span class="p">]</span><span class="o">.</span><span class="n">copy</span><span class="p">()</span>
@@ -887,22 +837,6 @@
             <span class="n">emsg</span> <span class="o">=</span> <span class="p">(</span><span class="s2">&quot;The scaling factor(s) must be provided as a &quot;</span>
                     <span class="s2">&quot;floating-point number or in an array with shape (3,). &quot;</span><span class="p">)</span>
             <span class="k">raise</span> <span class="ne">ValueError</span><span class="p">(</span><span class="n">emsg</span><span class="p">)</span>
-<<<<<<< HEAD
-
-        <span class="k">if</span> <span class="n">dt</span><span class="p">:</span>
-            <span class="k">if</span> <span class="ow">not</span> <span class="nb">isinstance</span><span class="p">(</span><span class="n">dt</span><span class="p">,</span> <span class="p">(</span><span class="nb">int</span><span class="p">,</span> <span class="nb">float</span><span class="p">)):</span>
-                <span class="k">if</span> <span class="n">reduced</span><span class="p">:</span>
-                    <span class="n">emsg</span> <span class="o">=</span> <span class="s2">&quot;&#39;dt&#39; cannot have units when reduced=True.&quot;</span>
-                    <span class="k">raise</span> <span class="ne">TypeError</span><span class="p">(</span><span class="n">emsg</span><span class="p">)</span>
-                <span class="k">if</span> <span class="nb">isinstance</span><span class="p">(</span><span class="n">dt</span><span class="p">,</span> <span class="n">Q_</span><span class="p">):</span>
-                    <span class="n">dt</span> <span class="o">=</span> <span class="n">dt</span><span class="o">.</span><span class="n">m_as</span><span class="p">(</span><span class="bp">self</span><span class="o">.</span><span class="n">results</span><span class="o">.</span><span class="n">units</span><span class="p">[</span><span class="s2">&quot;_dt&quot;</span><span class="p">])</span>
-                <span class="k">else</span><span class="p">:</span>
-                    <span class="n">dt</span> <span class="o">=</span> <span class="n">dt</span><span class="o">.</span><span class="n">value_in_unit</span><span class="p">(</span><span class="n">unit</span><span class="o">.</span><span class="n">picosecond</span><span class="p">)</span>
-            <span class="bp">self</span><span class="o">.</span><span class="n">_dt</span> <span class="o">=</span> <span class="n">dt</span>
-        <span class="k">else</span><span class="p">:</span>
-            <span class="bp">self</span><span class="o">.</span><span class="n">_dt</span> <span class="o">=</span> <span class="bp">self</span><span class="o">.</span><span class="n">_trajectory</span><span class="o">.</span><span class="n">dt</span>
-
-=======
 
         <span class="k">if</span> <span class="n">dt</span><span class="p">:</span>
             <span class="k">if</span> <span class="ow">not</span> <span class="nb">isinstance</span><span class="p">(</span><span class="n">dt</span><span class="p">,</span> <span class="p">(</span><span class="nb">int</span><span class="p">,</span> <span class="nb">float</span><span class="p">)):</span>
@@ -917,7 +851,6 @@
         <span class="k">else</span><span class="p">:</span>
             <span class="bp">self</span><span class="o">.</span><span class="n">_dt</span> <span class="o">=</span> <span class="bp">self</span><span class="o">.</span><span class="n">_trajectory</span><span class="o">.</span><span class="n">dt</span>
 
->>>>>>> 87e96512
         <span class="k">if</span> <span class="n">charges</span> <span class="ow">is</span> <span class="ow">not</span> <span class="kc">None</span><span class="p">:</span>
             <span class="k">if</span> <span class="nb">len</span><span class="p">(</span><span class="n">charges</span><span class="p">)</span> <span class="o">!=</span> <span class="bp">self</span><span class="o">.</span><span class="n">_n_groups</span><span class="p">:</span>
                 <span class="n">emsg</span> <span class="o">=</span> <span class="p">(</span><span class="s2">&quot;The number of group charges is not equal to &quot;</span>
@@ -927,17 +860,10 @@
                 <span class="k">if</span> <span class="n">reduced</span><span class="p">:</span>
                     <span class="n">emsg</span> <span class="o">=</span> <span class="s2">&quot;&#39;charges&#39; cannot have units when reduced=True.&quot;</span>
                     <span class="k">raise</span> <span class="ne">TypeError</span><span class="p">(</span><span class="n">emsg</span><span class="p">)</span>
-<<<<<<< HEAD
-                <span class="k">if</span> <span class="nb">isinstance</span><span class="p">(</span><span class="n">charges</span><span class="p">,</span> <span class="n">Q_</span><span class="p">):</span>
-                    <span class="n">charges</span> <span class="o">=</span> <span class="n">charges</span><span class="o">.</span><span class="n">m_as</span><span class="p">(</span><span class="bp">self</span><span class="o">.</span><span class="n">results</span><span class="o">.</span><span class="n">units</span><span class="p">[</span><span class="s2">&quot;_charges&quot;</span><span class="p">])</span>
-                <span class="k">else</span><span class="p">:</span>
-                    <span class="n">charges</span> <span class="o">=</span> <span class="n">charges</span><span class="o">.</span><span class="n">value_in_unit</span><span class="p">(</span><span class="n">unit</span><span class="o">.</span><span class="n">elementary_charge</span><span class="p">)</span>
-=======
                 <span class="k">if</span> <span class="n">charges</span><span class="o">.</span><span class="vm">__module__</span> <span class="o">==</span> <span class="s2">&quot;openmm.unit.quantity&quot;</span><span class="p">:</span>
                     <span class="n">charges</span> <span class="o">=</span> <span class="n">charges</span><span class="o">.</span><span class="n">value_in_unit</span><span class="p">(</span><span class="n">unit</span><span class="o">.</span><span class="n">elementary_charge</span><span class="p">)</span>
                 <span class="k">else</span><span class="p">:</span>
                     <span class="n">charges</span> <span class="o">=</span> <span class="n">charges</span><span class="o">.</span><span class="n">m_as</span><span class="p">(</span><span class="bp">self</span><span class="o">.</span><span class="n">results</span><span class="o">.</span><span class="n">units</span><span class="p">[</span><span class="s2">&quot;_charges&quot;</span><span class="p">])</span>
->>>>>>> 87e96512
             <span class="bp">self</span><span class="o">.</span><span class="n">_charges</span> <span class="o">=</span> <span class="n">np</span><span class="o">.</span><span class="n">asarray</span><span class="p">(</span><span class="n">charges</span><span class="p">)</span>
         <span class="k">elif</span> <span class="nb">hasattr</span><span class="p">(</span><span class="bp">self</span><span class="o">.</span><span class="n">universe</span><span class="o">.</span><span class="n">atoms</span><span class="p">,</span> <span class="s2">&quot;charges&quot;</span><span class="p">):</span>
             <span class="bp">self</span><span class="o">.</span><span class="n">_charges</span> <span class="o">=</span> <span class="n">np</span><span class="o">.</span><span class="n">fromiter</span><span class="p">(</span>
@@ -1004,12 +930,7 @@
         <span class="c1"># Store reference units</span>
         <span class="k">if</span> <span class="ow">not</span> <span class="bp">self</span><span class="o">.</span><span class="n">_reduced</span><span class="p">:</span>
             <span class="bp">self</span><span class="o">.</span><span class="n">results</span><span class="o">.</span><span class="n">units</span><span class="p">[</span><span class="s2">&quot;results.bins&quot;</span><span class="p">]</span> <span class="o">=</span> <span class="n">ureg</span><span class="o">.</span><span class="n">angstrom</span>
-<<<<<<< HEAD
-            <span class="bp">self</span><span class="o">.</span><span class="n">results</span><span class="o">.</span><span class="n">units</span><span class="p">[</span><span class="s2">&quot;results.number_density&quot;</span><span class="p">]</span> <span class="o">=</span> \
-                <span class="bp">self</span><span class="o">.</span><span class="n">results</span><span class="o">.</span><span class="n">units</span><span class="p">[</span><span class="s2">&quot;results.bins&quot;</span><span class="p">]</span> <span class="o">**</span> <span class="o">-</span><span class="mi">3</span>
-=======
             <span class="bp">self</span><span class="o">.</span><span class="n">results</span><span class="o">.</span><span class="n">units</span><span class="p">[</span><span class="s2">&quot;results.number_density&quot;</span><span class="p">]</span> <span class="o">=</span> <span class="n">ureg</span><span class="o">.</span><span class="n">angstrom</span> <span class="o">**</span> <span class="o">-</span><span class="mi">3</span>
->>>>>>> 87e96512
 
         <span class="c1"># Preallocate arrays to hold charge density data, if charge</span>
         <span class="c1"># information is available</span>
@@ -1017,16 +938,9 @@
             <span class="bp">self</span><span class="o">.</span><span class="n">results</span><span class="o">.</span><span class="n">charge_density</span> <span class="o">=</span> <span class="p">[</span><span class="n">np</span><span class="o">.</span><span class="n">zeros_like</span><span class="p">(</span><span class="n">arr</span><span class="p">,</span> <span class="n">dtype</span><span class="o">=</span><span class="nb">float</span><span class="p">)</span> 
                                            <span class="k">for</span> <span class="n">arr</span> <span class="ow">in</span> <span class="bp">self</span><span class="o">.</span><span class="n">results</span><span class="o">.</span><span class="n">number_density</span><span class="p">]</span>
             <span class="k">if</span> <span class="ow">not</span> <span class="bp">self</span><span class="o">.</span><span class="n">_reduced</span><span class="p">:</span>
-<<<<<<< HEAD
-                <span class="bp">self</span><span class="o">.</span><span class="n">results</span><span class="o">.</span><span class="n">units</span><span class="p">[</span><span class="s2">&quot;results.charge_density&quot;</span><span class="p">]</span> <span class="o">=</span> <span class="p">(</span>
-                    <span class="bp">self</span><span class="o">.</span><span class="n">results</span><span class="o">.</span><span class="n">units</span><span class="p">[</span><span class="s2">&quot;_charges&quot;</span><span class="p">]</span> 
-                    <span class="o">*</span> <span class="bp">self</span><span class="o">.</span><span class="n">results</span><span class="o">.</span><span class="n">units</span><span class="p">[</span><span class="s2">&quot;results.number_density&quot;</span><span class="p">]</span>
-                <span class="p">)</span>
-=======
                 <span class="bp">self</span><span class="o">.</span><span class="n">results</span><span class="o">.</span><span class="n">units</span><span class="p">[</span><span class="s2">&quot;_charge&quot;</span><span class="p">]</span> <span class="o">=</span> <span class="n">ureg</span><span class="o">.</span><span class="n">elementary_charge</span>
                 <span class="bp">self</span><span class="o">.</span><span class="n">results</span><span class="o">.</span><span class="n">units</span><span class="p">[</span><span class="s2">&quot;results.charge_density&quot;</span><span class="p">]</span> <span class="o">=</span> \
                     <span class="bp">self</span><span class="o">.</span><span class="n">results</span><span class="o">.</span><span class="n">units</span><span class="p">[</span><span class="s2">&quot;_charge&quot;</span><span class="p">]</span> <span class="o">/</span> <span class="n">ureg</span><span class="o">.</span><span class="n">angstrom</span> <span class="o">**</span> <span class="mi">3</span>
->>>>>>> 87e96512
     
     <span class="k">def</span> <span class="nf">_single_frame</span><span class="p">(</span><span class="bp">self</span><span class="p">):</span>
 
@@ -1197,38 +1111,6 @@
             <span class="n">axis</span> <span class="o">=</span> <span class="nb">ord</span><span class="p">(</span><span class="n">axis</span><span class="o">.</span><span class="n">lower</span><span class="p">())</span> <span class="o">-</span> <span class="mi">120</span>
         <span class="n">index</span> <span class="o">=</span> <span class="n">np</span><span class="o">.</span><span class="n">where</span><span class="p">(</span><span class="bp">self</span><span class="o">.</span><span class="n">_axes</span> <span class="o">==</span> <span class="n">axis</span><span class="p">)[</span><span class="mi">0</span><span class="p">][</span><span class="mi">0</span><span class="p">]</span>
 
-<<<<<<< HEAD
-        <span class="k">if</span> <span class="n">sigma_e</span> <span class="ow">is</span> <span class="ow">not</span> <span class="kc">None</span> <span class="ow">and</span> <span class="ow">not</span> <span class="nb">isinstance</span><span class="p">(</span><span class="n">sigma_e</span><span class="p">,</span> <span class="p">(</span><span class="nb">int</span><span class="p">,</span> <span class="nb">float</span><span class="p">)):</span>
-            <span class="k">if</span> <span class="bp">self</span><span class="o">.</span><span class="n">_reduced</span><span class="p">:</span>
-                <span class="n">emsg</span> <span class="o">=</span> <span class="s2">&quot;&#39;sigma_e&#39; cannot have units when reduced=True.&quot;</span>
-                <span class="k">raise</span> <span class="ne">TypeError</span><span class="p">(</span><span class="n">emsg</span><span class="p">)</span>
-            <span class="k">if</span> <span class="nb">isinstance</span><span class="p">(</span><span class="n">sigma_e</span><span class="p">,</span> <span class="n">Q_</span><span class="p">):</span>
-                <span class="n">sigma_e</span> <span class="o">=</span> <span class="n">sigma_e</span><span class="o">.</span><span class="n">m_as</span><span class="p">(</span><span class="bp">self</span><span class="o">.</span><span class="n">results</span><span class="o">.</span><span class="n">units</span><span class="p">[</span><span class="s2">&quot;_charges&quot;</span><span class="p">]</span> 
-                                       <span class="o">/</span> <span class="bp">self</span><span class="o">.</span><span class="n">results</span><span class="o">.</span><span class="n">units</span><span class="p">[</span><span class="s2">&quot;_dimensions&quot;</span><span class="p">]</span> <span class="o">**</span> <span class="mi">2</span><span class="p">)</span>
-            <span class="k">else</span><span class="p">:</span>
-                <span class="n">sigma_e</span> <span class="o">=</span> <span class="n">sigma_e</span><span class="o">.</span><span class="n">value_in_unit</span><span class="p">(</span><span class="n">unit</span><span class="o">.</span><span class="n">elementary_charge</span> 
-                                                <span class="o">/</span> <span class="n">unit</span><span class="o">.</span><span class="n">angstrom</span> <span class="o">**</span> <span class="mi">2</span><span class="p">)</span>
-
-        <span class="k">if</span> <span class="n">dV</span> <span class="ow">is</span> <span class="ow">not</span> <span class="kc">None</span> <span class="ow">and</span> <span class="ow">not</span> <span class="nb">isinstance</span><span class="p">(</span><span class="n">dV</span><span class="p">,</span> <span class="p">(</span><span class="nb">int</span><span class="p">,</span> <span class="nb">float</span><span class="p">)):</span>
-            <span class="k">if</span> <span class="bp">self</span><span class="o">.</span><span class="n">_reduced</span><span class="p">:</span>
-                <span class="n">emsg</span> <span class="o">=</span> <span class="s2">&quot;&#39;dV&#39; cannot have units when reduced=True.&quot;</span>
-                <span class="k">raise</span> <span class="ne">TypeError</span><span class="p">(</span><span class="n">emsg</span><span class="p">)</span>
-            <span class="k">if</span> <span class="nb">isinstance</span><span class="p">(</span><span class="n">dV</span><span class="p">,</span> <span class="n">Q_</span><span class="p">):</span>
-                <span class="n">dV</span> <span class="o">=</span> <span class="n">dV</span><span class="o">.</span><span class="n">m_as</span><span class="p">(</span><span class="bp">self</span><span class="o">.</span><span class="n">results</span><span class="o">.</span><span class="n">units</span><span class="p">[</span><span class="s2">&quot;results.potential&quot;</span><span class="p">])</span>
-            <span class="k">else</span><span class="p">:</span>
-                <span class="n">dV</span> <span class="o">=</span> <span class="n">dV</span><span class="o">.</span><span class="n">value_in_unit</span><span class="p">(</span><span class="n">unit</span><span class="o">.</span><span class="n">volt</span><span class="p">)</span>
-
-        <span class="k">if</span> <span class="n">V0</span> <span class="ow">is</span> <span class="ow">not</span> <span class="kc">None</span> <span class="ow">and</span> <span class="ow">not</span> <span class="nb">isinstance</span><span class="p">(</span><span class="n">V0</span><span class="p">,</span> <span class="p">(</span><span class="nb">int</span><span class="p">,</span> <span class="nb">float</span><span class="p">)):</span>
-            <span class="k">if</span> <span class="bp">self</span><span class="o">.</span><span class="n">_reduced</span><span class="p">:</span>
-                <span class="n">emsg</span> <span class="o">=</span> <span class="s2">&quot;&#39;V0&#39; cannot have units when reduced=True.&quot;</span>
-                <span class="k">raise</span> <span class="ne">TypeError</span><span class="p">(</span><span class="n">emsg</span><span class="p">)</span>
-            <span class="k">if</span> <span class="nb">isinstance</span><span class="p">(</span><span class="n">V0</span><span class="p">,</span> <span class="n">Q_</span><span class="p">):</span>
-                <span class="n">V0</span> <span class="o">=</span> <span class="n">V0</span><span class="o">.</span><span class="n">m_as</span><span class="p">(</span><span class="bp">self</span><span class="o">.</span><span class="n">results</span><span class="o">.</span><span class="n">units</span><span class="p">[</span><span class="s2">&quot;results.potential&quot;</span><span class="p">])</span>
-            <span class="k">else</span><span class="p">:</span>
-                <span class="n">V0</span> <span class="o">=</span> <span class="n">V0</span><span class="o">.</span><span class="n">value_in_unit</span><span class="p">(</span><span class="n">unit</span><span class="o">.</span><span class="n">volt</span><span class="p">)</span>
-
-=======
->>>>>>> 87e96512
         <span class="n">charge_density</span> <span class="o">=</span> <span class="bp">self</span><span class="o">.</span><span class="n">results</span><span class="o">.</span><span class="n">charge_density</span><span class="p">[</span><span class="n">index</span><span class="p">]</span>
         <span class="k">if</span> <span class="n">charge_density</span><span class="o">.</span><span class="n">ndim</span> <span class="o">==</span> <span class="mi">3</span><span class="p">:</span>
             <span class="n">charge_density</span> <span class="o">=</span> <span class="n">charge_density</span><span class="o">.</span><span class="n">mean</span><span class="p">(</span><span class="n">axis</span><span class="o">=</span><span class="mi">1</span><span class="p">)</span>
